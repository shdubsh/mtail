--- conflicted
+++ resolved
@@ -22,8 +22,6 @@
 
 use type information to effect bytecode generation
 
-<<<<<<< HEAD
 typeerror for type missmatch containing expecte, received 
-=======
-Rewrite OneShot to use tailer or otherwise benchmark tailer.read()
->>>>>>> 25d65497
+
+Rewrite OneShot to use tailer or otherwise benchmark tailer.read()