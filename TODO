
copy flag tests from mtail_test.sh

concatenate programs into a single vm instance, so that common matches can be
   collapsed, e.g. syslog matching.

standard library, search path

ntp bitfield parsing

<<<<<<< HEAD
gocov

refactor fs and notify into single interface

close inofity then use it to force errors
=======
refactor fs and notify into single interface
>>>>>>> 9b55bbe0
<|MERGE_RESOLUTION|>--- conflicted
+++ resolved
@@ -8,12 +8,6 @@
 
 ntp bitfield parsing
 
-<<<<<<< HEAD
-gocov
-
 refactor fs and notify into single interface
 
-close inofity then use it to force errors
-=======
-refactor fs and notify into single interface
->>>>>>> 9b55bbe0
+close inofity then use it to force errors