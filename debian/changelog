--- conflicted
+++ resolved
@@ -1,10 +1,3 @@
-<<<<<<< HEAD
-mtail (3.0.0~rc2-1~bpo9+1) stretch-backports; urgency=medium
-
-  * Rebuild for stretch-backports.
-
- -- Martín Ferrari <tincho@debian.org>  Mon, 11 Sep 2017 12:25:31 +0000
-=======
 mtail (3.0.0~rc5-1) unstable; urgency=medium
 
   * New upstream release candidate.
@@ -20,7 +13,12 @@
   * Remove now unneeded go-deep vendoring.
 
  -- Martín Ferrari <tincho@debian.org>  Fri, 06 Oct 2017 11:23:40 +0000
->>>>>>> 3856e557
+
+mtail (3.0.0~rc2-1~bpo9+1) stretch-backports; urgency=medium
+
+  * Rebuild for stretch-backports.
+
+ -- Martín Ferrari <tincho@debian.org>  Mon, 11 Sep 2017 12:25:31 +0000
 
 mtail (3.0.0~rc2-1) unstable; urgency=medium
 
